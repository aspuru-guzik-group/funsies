--- conflicted
+++ resolved
@@ -54,8 +54,6 @@
         assert _infer.output_types(test_fun6) is None
 
 
-<<<<<<< HEAD
-=======
 def test_infer_forward_ref() -> None:
     """Test inference of unkown forward refs."""
 
@@ -69,7 +67,6 @@
     assert _infer.output_types(test_fun7b) == (types.Encoding.json,)
 
 
->>>>>>> 63ae8923
 def test_infer_errs() -> None:
     """Test inference applied to functions."""
     db = Redis()
@@ -105,12 +102,4 @@
 
         # If we pass out= then the inference is skipped
         out = f.morph(i1o2, a, out=types.Encoding.blob)  # type:ignore # noqa:F841
-<<<<<<< HEAD
-        out = f.reduce(i1o2, a, out=types.Encoding.blob)  # type:ignore # noqa:F841
-
-        # TODO: Implement checking of input argument numbers
-        # with pytest.raises(TypeError):
-        #     out2 = f.morph(i2o1, a)
-=======
-        out = f.reduce(i1o2, a, out=types.Encoding.blob)  # type:ignore # noqa:F841
->>>>>>> 63ae8923
+        out = f.reduce(i1o2, a, out=types.Encoding.blob)  # type:ignore # noqa:F841