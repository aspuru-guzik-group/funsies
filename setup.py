--- conflicted
+++ resolved
@@ -3,11 +3,7 @@
 
 setuptools.setup(
     name="funsies",
-<<<<<<< HEAD
-    version="0.3.0",
-=======
     version="0.3.1",
->>>>>>> 7532f111
     author="Cyrille Lavigne",
     author_email="cyrille.lavigne@mail.utoronto.ca",
     description="Funsies is an opinionated typed python library to build"
