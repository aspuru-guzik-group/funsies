"""Infer function types."""
from __future__ import annotations

# std
from typing import Any, Callable, get_type_hints, Tuple, Type, Union

# python 3.7 imports Literal from typing_extensions
try:
    # std
    from typing import get_args, get_origin
except ImportError:
    from typing_extensions import get_args, get_origin

# module
from ._constants import Encoding
from ._logging import logger


def __translate(x: Union[Type[Any], str]) -> Encoding:
    if x is bytes or x == "bytes":
        return Encoding.blob
    else:
        return Encoding.json


# Type a function
def output_types(fun: Callable[..., Any]) -> tuple[Encoding, ...]:
    """Infer number of return values from a function's type hint."""
<<<<<<< HEAD
    hints = get_type_hints(fun)
=======
    try:
        hints = get_type_hints(fun)
    except NameError:
        logger.warning("type inference met an unknown reference")
        hints = fun.__annotations__

>>>>>>> 63ae8923
    if "return" not in hints:
        if fun.__name__ == "<lambda>":
            logger.debug("warning: lambda function has no return types")

        raise TypeError(
            "Failed to infer output types: return annotation is absent.\n"
            + f"signature: {hints} name: {fun.__name__}\n"
            + "You need to define your outputs explicitly."
        )
    else:
        returns = hints["return"]

    if type(returns) == str:
        # TODO attempt to interpret it

        raise TypeError(
            "Failed to infer output types: return annotation is absent.\n"
            + f"signature: {hints} name: {fun.__name__}\n"
            + "Return value converted to string.\nAre you using"
            + "from __future__ import annotations on python=3.7?"
        )
    else:
        generic = get_origin(returns)
        if (
            generic is tuple
            or generic is Tuple
            or generic == "Tuple"
            or generic == "tuple"
        ):
            args = get_args(returns)
            if Ellipsis in args:
                raise TypeError(
                    "Failed to infer output types: return annotation is too broad.\n"
                    + f"signature: {hints} name: {fun.__name__}\n"
                    + "It's not clear how many elements this function should output."
                    + "You need to define your outputs explicitly"
                )
            return tuple(__translate(t) for t in args)
        else:
            return (__translate(returns),)<|MERGE_RESOLUTION|>--- conflicted
+++ resolved
@@ -26,16 +26,12 @@
 # Type a function
 def output_types(fun: Callable[..., Any]) -> tuple[Encoding, ...]:
     """Infer number of return values from a function's type hint."""
-<<<<<<< HEAD
-    hints = get_type_hints(fun)
-=======
     try:
         hints = get_type_hints(fun)
     except NameError:
         logger.warning("type inference met an unknown reference")
         hints = fun.__annotations__
 
->>>>>>> 63ae8923
     if "return" not in hints:
         if fun.__name__ == "<lambda>":
             logger.debug("warning: lambda function has no return types")
