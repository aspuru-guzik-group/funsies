--- conflicted
+++ resolved
@@ -14,14 +14,8 @@
 
 # module
 from ._constants import Encoding
-<<<<<<< HEAD
-from ._context import get_db, get_options, Fun
-from ._graph import Artefact, constant_artefact, make_op
-from ._infer import output_types
-=======
 from ._context import get_db, get_options
 from ._graph import Artefact, constant_artefact, make_op
->>>>>>> bc209af9
 from ._subdag import subdag_funsie
 from .config import Options
 from .ui import _Target, put
@@ -56,15 +50,6 @@
         else:
             inputs[arg_names[-1]] = put(arg, connection=db)
     inp_types = dict([(k, val.kind) for k, val in inputs.items()])
-<<<<<<< HEAD
-
-    # TODO multi outputs, type inference
-    out_types = out
-
-    if not isinstance(out_types, Encoding):
-        raise TypeError(f'SAC output should be an Encoding, got {out_types}')
-=======
->>>>>>> bc209af9
 
     if name is not None:
         fun_name = name
@@ -74,11 +59,6 @@
             + f"|{combine_fun.__qualname__}"
         )
 
-<<<<<<< HEAD
-    # TODO fix options
-
-=======
->>>>>>> bc209af9
     def __sac(inpd: dict[str, Artefact]) -> dict[str, Artefact]:
         """Perform the map reduce."""
         args = [inpd[k] for k in arg_names]
@@ -89,10 +69,6 @@
         return dict(out=combine_data)
 
     # Generate the subdag operations
-<<<<<<< HEAD
-    cmd = subdag_funsie(__sac, inp_types, {"out": out_types}, name=fun_name, strict=strict)
-=======
     cmd = subdag_funsie(__sac, inp_types, {"out": out}, name=fun_name, strict=strict)
->>>>>>> bc209af9
     operation = make_op(db, cmd, inputs, opt)
     return Artefact.grab(db, operation.out["out"])