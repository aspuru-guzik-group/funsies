--- conflicted
+++ resolved
@@ -6,12 +6,12 @@
 from .dag import execute
 from .errors import Error, ErrorKind, Result, unwrap, UnwrapError
 from .run import run_op, RUNNERS, RunStatus
-<<<<<<< HEAD
 from .ui import (
     mapping,
     morph,
     put,
     reduce,
+    rm,
     shell,
     ShellOutput,
     tag,
@@ -19,9 +19,6 @@
     takeout,
     wait_for,
 )
-=======
-from .ui import mapping, morph, put, reduce, rm, shell, tag, take, takeout, wait_for
->>>>>>> a8c6df75
 
 __all__ = [
     # ui
