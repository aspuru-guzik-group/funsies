#!/usr/bin/env python
"""Cli utilities."""
from __future__ import annotations

# std
import sys
import time
from typing import Optional

# external
import click
import redis
from redis import Redis
from rq import command, Connection, Worker

# required funsies libraries loaded in advance
import funsies, subprocess, hashlib, loguru  # noqa

# Local
from . import __version__
from ._graph import get_status
from .logging import logger


# This is the main funsies command
@click.group()
@click.version_option(__version__)
@click.option(
    "--url",
    "-u",
    type=str,
    default="redis://localhost:6379",
    help="URL describing Redis connection details.",
)
@click.pass_context
def main(ctx: click.Context, url: str) -> None:
    """Command-line tools for funsies."""
    logger.debug(f"connecting to {url}")
    db = Redis.from_url(url)
    try:
        db.ping()
    except Exception as e:
        logger.error("could not connect to server! exiting")
        logger.error(str(e))
        sys.exit(-1)
    logger.debug("connection sucessful")
    ctx.obj = db
    logger.info(f"connected to {url}")


@main.command()
@click.option(
    "--burst",
    "-b",
    is_flag=True,
    help="Run in burst mode (quit after all work is done)",
)
@click.option(
    "--rq-log-level",
    type=str,
    default="WARNING",
    help="Set logging for RQ",
    show_default=True,
)
@click.argument("queues", nargs=-1)
@click.pass_context
def worker(ctx: click.Context, queues, burst, rq_log_level):  # noqa:ANN001,ANN201
    """Starts an RQ worker for funsies."""
    db: Redis[bytes] = ctx.obj
    with Connection(db):
        queues = queues or ["default"]
        if burst:
            burst_mode = " in burst mode"
        else:
            burst_mode = ""
        logger.success(f"working on queues={', '.join(queues)}{burst_mode}")
        w = Worker(queues, log_job_description=False)
        w.work(burst=burst, logging_level=rq_log_level)


@main.command()
@click.pass_context
def clean(ctx: click.Context) -> None:
    """Clean job queues and DAGs."""
    db = ctx.obj
    logger.info("cleaning up")
    funsies.context.cleanup_funsies(db)
    logger.success("done")


@main.command()
@click.option(
    "--force",
    "-f",
    is_flag=True,
    help="Shutdown workers without finishing jobs.",
)
@click.pass_context
def shutdown(ctx: click.Context, force: bool) -> None:
    """Tell workers to shutdown."""
    db = ctx.obj
    workers = Worker.all(db)
    logger.info(f"shutting down {len(workers)} workers")
    for worker in workers:
        command.send_shutdown_command(db, worker.name)  # Tells worker to shutdown
        if force:
            command.send_kill_horse_command(db, worker.name)
    logger.success("done")


@main.command()
@click.argument("hashes", type=str, nargs=-1)
@click.pass_context
def cat(ctx: click.Context, hashes: tuple[str, ...]) -> None:
    """Print artefacts to stdout."""
    db = ctx.obj

    with funsies.context.Fun(db):
        for hash in hashes:
            logger.info(f"extracting {hash}")
            things = funsies.get(hash)
            if len(things) == 0:
                logger.error("hash does not correspond to anything!")
<<<<<<< HEAD
=======
                raise SystemExit(2)
>>>>>>> 7532f111

            if len(things) > 1:
                logger.error(f"hash resolves to {len(things)} things.")

            art = things[0]
            if isinstance(art, funsies.Artefact):
                res = funsies.take(art, strict=False)
                if isinstance(res, funsies.Error):
                    logger.warning(f"error at {hash}: {res.kind}")
                    if res.details is not None:
                        sys.stderr.buffer.write((res.details + "\n").encode())
                    logger.warning(f"error source: {res.source}")
                else:
                    sys.stdout.buffer.write(res)
                    logger.success(f"{hash} output to stdout")
            elif isinstance(art, funsies.Operation):
                logger.error("not an artefact")
                logger.info("did you mean...")
                sys.stderr.write("      INPUTS:\n")
                for key, val in art.inp.items():
                    sys.stderr.write(f"      {key:<30} -> {val[:8]}\n")
                sys.stderr.write("      OUTPUTS:\n")
                for key, val in art.out.items():
                    sys.stderr.write(f"      {key:<30} -> {val[:8]}\n")
            else:
                logger.error("not an artefact:")
                logger.error(f"{art}")


@main.command()
@click.option(
    "--output",
    "-o",
    type=click.Path(exists=False, writable=True),
    help="Output location (defaults to first characters of hash).",
)
@click.argument(
    "hash",
    type=str,
)
@click.pass_context
def debug(ctx: click.Context, hash: str, output: Optional[str]) -> None:
    """Extract all data related to a given hash value."""
    logger.info(f"extracting {hash}")
    db = ctx.obj
    if output is None:
        output = hash
        output2 = ""
    else:
        output2 = output + "_"

    with funsies.context.Fun(db):
        things = funsies.get(hash)
        if len(things) == 0:
            logger.error(f"{hash} does not correspond to anything!")
        elif len(things) == 1:
            logger.info(f"got {type(things[0])}")
            funsies.debug.anything(things[0], output)
            logger.success(f"saved to {output}")

        else:
            logger.warning(f"got {len(things)} objects")
            funsies.debug.anything(things[0], output)
            logger.success(f"{type(things[0])} -> {output}")
            for el in things[1:]:
                funsies.debug.anything(el, output2 + el.hash)
                logger.success(f"{type(el)} -> {output2 + el.hash}")


@main.command()
@click.argument(
    "hash",
    type=str,
)
@click.pass_context
def reset(ctx: click.Context, hash: str) -> None:
<<<<<<< HEAD
    """Enqueue execution of hashes."""
=======
    """Reset operations and their dependents."""
>>>>>>> 7532f111
    db = ctx.obj
    with funsies.context.Fun(db):
        things = funsies.get(hash)
        if len(things) == 0:
            logger.warning(f"no object with hash {hash}")
            raise SystemExit(2)
        if len(things) > 1:
            logger.error(f"more than object with hash starting with {hash}")
            logger.error("which one do you mean of :")
            for t in things:
                logger.error(f"\t{t.hash}")
            raise SystemExit(2)
        else:
            if isinstance(things[0], funsies.Artefact) or isinstance(
                things[0], funsies.Operation
            ):
                funsies.ui.reset(things[0])
            else:
                logger.error(f"object {hash} is neither an operation or an artefact")


@main.command()
@click.argument(
    "hashes",
    type=str,
    nargs=-1,
)
@click.option("-t", "--timeout", type=float, help="Timeout in seconds.")
@click.pass_context
def wait(  # noqa:C901
    ctx: click.Context, hashes: tuple[str, ...], timeout: Optional[float]
) -> None:
    """Wait until redis database or certain hashes are ready."""
    db = ctx.obj
    if timeout is not None:
        tmax = time.time() + timeout

    while True:
        try:
            db.ping()
            break
        except redis.exceptions.BusyLoadingError:
            time.sleep(0.5)

        if timeout is not None:
            t1 = time.time()
            if t1 > tmax:
                logger.error("timeout exceeded")
                raise SystemExit(2)

    with funsies.context.Fun(db):
        h = []
        for hash in hashes:
            things = funsies.get(hash)
            if len(things) == 0:
                logger.warning(f"no object with hash {hash}")
            for t in things:
                if isinstance(t, funsies.Artefact):
                    h += [t.hash]
                    logger.info(f"waiting on artefact at {hash}")
                elif isinstance(t, funsies.Operation):
                    h += [next(iter(t.out.values()))]
                    logger.info(f"waiting on operation at {hash}")
                else:
                    logger.warning(f"ignoring {type(t)} at {t.hash}")

        while len(h) > 0:
            stat = get_status(db, h[0])
            if stat > 0:
                h.pop(0)
                logger.success(f"{len(h)} things left to wait for.")
            time.sleep(0.5)

            if timeout is not None:
                t1 = time.time()
                if t1 > tmax:
                    logger.error("timeout exceeded")
                    raise SystemExit(2)


@main.command()
@click.argument(
    "hashes",
    type=str,
    nargs=-1,
)
@click.pass_context
def graph(ctx: click.Context, hashes: tuple[str, ...]) -> None:
    """Print to stdout a DOT-formatted graph to visualize DAGs."""
    import funsies.graphviz

    db = ctx.obj
    with funsies.context.Fun(db):
        if len(hashes) == 0:
            # If no hashes are passed, we graph all the DAGs on index
            hashes = tuple(
<<<<<<< HEAD
                [dag.decode for dag in db.smembers(funsies.constants.DAG_INDEX)]
=======
                [dag.decode() for dag in db.smembers(funsies.constants.DAG_INDEX)]
>>>>>>> 7532f111
            )

        all_data = []
        for hash in hashes:
            things = funsies.get(hash)
            if len(things) == 0:
                logger.warning(f"no object with hash {hash}")
            for t in things:
                if isinstance(t, funsies.Operation) or isinstance(t, funsies.Artefact):
                    all_data += [t.hash]

        if len(all_data):
            logger.info(f"writing graph for {len(all_data)} objects")
            out = funsies.graphviz.format_dot(
                *funsies.graphviz.export(db, all_data), targets=all_data
            )
            sys.stdout.write(out)
            logger.success("done")
        else:
            logger.error("No data points")
            raise SystemExit(2)


@main.command()
@click.argument(
    "hashes",
    type=str,
    nargs=-1,
)
@click.pass_context
def run(ctx: click.Context, hashes: tuple[str, ...]) -> None:
    """Enqueue execution of hashes."""
    db = ctx.obj
    with funsies.context.Fun(db):
        for hash in hashes:
            things = funsies.get(hash)
            if len(things) == 0:
                logger.warning(f"no object with hash {hash}")
            for t in things:
                if isinstance(t, funsies.Operation) or isinstance(t, funsies.Artefact):
                    funsies.execute(t)
                else:
                    logger.warning(f"object with hash {hash} of type {type(t)}")


if __name__ == "__main__":
    main()<|MERGE_RESOLUTION|>--- conflicted
+++ resolved
@@ -121,10 +121,7 @@
             things = funsies.get(hash)
             if len(things) == 0:
                 logger.error("hash does not correspond to anything!")
-<<<<<<< HEAD
-=======
                 raise SystemExit(2)
->>>>>>> 7532f111
 
             if len(things) > 1:
                 logger.error(f"hash resolves to {len(things)} things.")
@@ -201,11 +198,7 @@
 )
 @click.pass_context
 def reset(ctx: click.Context, hash: str) -> None:
-<<<<<<< HEAD
-    """Enqueue execution of hashes."""
-=======
     """Reset operations and their dependents."""
->>>>>>> 7532f111
     db = ctx.obj
     with funsies.context.Fun(db):
         things = funsies.get(hash)
@@ -302,11 +295,7 @@
         if len(hashes) == 0:
             # If no hashes are passed, we graph all the DAGs on index
             hashes = tuple(
-<<<<<<< HEAD
-                [dag.decode for dag in db.smembers(funsies.constants.DAG_INDEX)]
-=======
                 [dag.decode() for dag in db.smembers(funsies.constants.DAG_INDEX)]
->>>>>>> 7532f111
             )
 
         all_data = []
